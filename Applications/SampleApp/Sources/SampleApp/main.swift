//
//  main.swift
//  Core Location CLI (Linux Compatible)
//
//  Created by William Entriken, Adapted for Linux by OpenCoreLocation Team
//

import Foundation
import OpenCoreLocation

#if os(Linux)
import Dispatch
#endif

#if canImport(CoreFoundation)
import CoreFoundation
#endif

enum OutputFormat {
    case json
    case string(String)
}

class Delegate: NSObject, CLLocationManagerDelegate {
    let locationManager = CLLocationManager()
    let geoCoder = CLGeocoder()
    var follow = false
    var verbose = false
    var format = OutputFormat.string("%latitude %longitude")
    var timeoutTimer: Timer?
    var requiresPlacemarkLookup = false

    func start() {
        locationManager.desiredAccuracy = kCLLocationAccuracyBest
        locationManager.distanceFilter = 2.0
        locationManager.delegate = self
        if verbose {
            print("locationServicesEnabled: \(CLLocationManager.locationServicesEnabled())")
            print("significantLocationChangeMonitoringAvailable: \(CLLocationManager.significantLocationChangeMonitoringAvailable())")
            print("headingAvailable: \(CLLocationManager.headingAvailable())")
            print("regionMonitoringAvailable for CLRegion: \(CLLocationManager.isMonitoringAvailable(for: CLRegion.self))")
        }

        #if os(macOS)
<<<<<<< HEAD
        timeoutTimer = Timer.scheduledTimer(withTimeInterval: 240.0, repeats: false, block: {_ in self.timeout()})
        #else
        DispatchQueue.global().asyncAfter(deadline: .now() + 240.0) { self.timeout() }
=======
        timeoutTimer = Timer.scheduledTimer(withTimeInterval: 120.0, repeats: false, block: {_ in self.timeout()})
        #else
        DispatchQueue.global().asyncAfter(deadline: .now() + 120.0) { self.timeout() }
>>>>>>> c581e75b
        #endif

        self.locationManager.startUpdatingLocation()
    }

    func timeout() {
        print("Fetching location timed out. Exiting.")
        exit(1)
    }

    func printFormattedLocation(location: CLLocation, placemark: CLPlacemark? = nil) {
        var formattedPostalAddress: String?
        if let postalAddress = placemark?.postalAddress {
            formattedPostalAddress = "\(postalAddress.street),\(postalAddress.city),\(postalAddress.country)"
        }

        // Attempt to infer timezone for timestamp string
        var locatedTime: String?
        if let locatedTimeZone = placemark?.timeZone {
            let time = location.timestamp
            let formatter = DateFormatter()
            formatter.timeZone = locatedTimeZone
            formatter.dateFormat = "yyyy-MM-dd HH:mm:ss Z"
            locatedTime = formatter.string(from: time)
        }

        let formattedParts: [String: String?] = [
            "latitude": String(format: "%0.6f", location.coordinate.latitude),
            "longitude": String(format: "%0.6f", location.coordinate.longitude),
            "altitude": String(format: "%0.2f", location.altitude),
            "direction": "\(location.course)",
            "speed": "\(Int(location.speed))",
            "h_accuracy": "\(Int(location.horizontalAccuracy))",
            "v_accuracy": "\(Int(location.verticalAccuracy))",
            "time": location.timestamp.description,

            // Placemark
            "name": placemark?.name,
            "isoCountryCode": placemark?.isoCountryCode,
            "country": placemark?.country,
            "postalCode": placemark?.postalCode,
            "administrativeArea": placemark?.administrativeArea,
            "subAdministrativeArea": placemark?.subAdministrativeArea,
            "locality": placemark?.locality,
            "subLocality": placemark?.subLocality,
            "thoroughfare": placemark?.thoroughfare,
            "subThoroughfare": placemark?.subThoroughfare,
            "region": placemark?.region?.identifier,
            "timeZone": placemark?.timeZone?.identifier,
            "time_local": locatedTime,

            // Address
            "address": formattedPostalAddress
        ]

        switch format {
        case .json:
            let output = try! JSONEncoder().encode(formattedParts)
            print(String(data: output, encoding: .utf8)!)
        case .string(let output):
            print(formattedParts.reduce(output, { partialResult, keyValuePair in
                partialResult.replacingOccurrences(of: "%\(keyValuePair.key)", with: keyValuePair.value ?? "")
            }))
        }
    }

    func locationManagerDidChangeAuthorization(_ manager: CLLocationManager) {
        if self.verbose {
            print("Location authorization status: \(manager.authorizationStatus)")
        }
    }

    func locationManager(_ manager: CLLocationManager, didUpdateLocations locations: [CLLocation]) {
        timeoutTimer?.invalidate()
        let location = locations.first!
        if requiresPlacemarkLookup {
            self.geoCoder.reverseGeocodeLocation(location, completionHandler: { (placemarks, error) in
                if error != nil {
                    print("Reverse geocode failed: \(error?.localizedDescription ?? "unknown error")")
                    exit(1)
                }
                let placemark = placemarks?.first
                self.printFormattedLocation(location: location, placemark: placemark)
                if !self.follow {
                    exit(0)
                }
            })
        } else {
            printFormattedLocation(location: location)
            if !self.follow {
                exit(0)
            }
        }
    }

    func locationManager(_ manager: CLLocationManager, didFailWithError error: Error) {
        if error._code == 1 {
            print("CoreLocationCLI: ❌ Location services are disabled or location access denied.")
            exit(1)
        }
        print("CoreLocationCLI: ❌ \(error.localizedDescription)")
        exit(1)
    }
}

// MARK: - CLI Argument Parsing
let delegate = Delegate()
for (i, argument) in CommandLine.arguments.enumerated() {
    switch argument {
    case "-h", "--help":
        print("<help>")
        exit(0)
    case "-w", "--watch":
        delegate.follow = true
    case "-v", "--verbose":
        delegate.verbose = true
    case "-f", "--format":
        if CommandLine.arguments.count > i+1 {
            delegate.format = .string(CommandLine.arguments[i+1])
            let placemarkStrings = ["%address", "%name", "%isoCountryCode", "%country", "%postalCode", "%administrativeArea", "%subAdministrativeArea", "%locality", "%subLocality", "%thoroughfare", "%subThoroughfare", "%region", "%timeZone", "%time_local"]
            if placemarkStrings.contains(where: CommandLine.arguments[i+1].contains) {
                delegate.requiresPlacemarkLookup = true
            }
        }
    case "-j", "--json":
        delegate.format = .json
        delegate.requiresPlacemarkLookup = true
    default:
        break
    }
}

// Start the process
delegate.start()

// MARK: - Keep the Process Running
#if os(macOS)
RunLoop.main.run()
#else
CFRunLoopRun() // Keeps the main thread alive on Linux
#endif<|MERGE_RESOLUTION|>--- conflicted
+++ resolved
@@ -42,15 +42,9 @@
         }
 
         #if os(macOS)
-<<<<<<< HEAD
-        timeoutTimer = Timer.scheduledTimer(withTimeInterval: 240.0, repeats: false, block: {_ in self.timeout()})
-        #else
-        DispatchQueue.global().asyncAfter(deadline: .now() + 240.0) { self.timeout() }
-=======
         timeoutTimer = Timer.scheduledTimer(withTimeInterval: 120.0, repeats: false, block: {_ in self.timeout()})
         #else
         DispatchQueue.global().asyncAfter(deadline: .now() + 120.0) { self.timeout() }
->>>>>>> c581e75b
         #endif
 
         self.locationManager.startUpdatingLocation()
